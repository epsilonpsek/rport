//+build !windows

package chclient

import (
	"context"
	"os/exec"
<<<<<<< HEAD

	chshare "github.com/cloudradar-monitoring/rport/share"
=======
	"strings"
>>>>>>> b67608c8
)

func (e *CmdExecutorImpl) New(ctx context.Context, execCtx *CmdExecutorContext) *exec.Cmd {
	var args []string
	if execCtx.IsSudo {
		args = append(args, "sudo", "-n")
	}

	interpreter := execCtx.Interpreter
	if interpreter != "" {
		args = append(args, interpreter)
		if interpreter != chshare.Taco {
			args = append(args, "-c")
		}
	}

	commandStr := strings.ReplaceAll(execCtx.Command, " ", "\\ ")
	args = append(args, commandStr)

	cmd := exec.CommandContext(ctx, args[0], args[1:]...)
	cmd.Dir = execCtx.WorkingDir

	return cmd
}<|MERGE_RESOLUTION|>--- conflicted
+++ resolved
@@ -5,12 +5,9 @@
 import (
 	"context"
 	"os/exec"
-<<<<<<< HEAD
+	"strings"
 
 	chshare "github.com/cloudradar-monitoring/rport/share"
-=======
-	"strings"
->>>>>>> b67608c8
 )
 
 func (e *CmdExecutorImpl) New(ctx context.Context, execCtx *CmdExecutorContext) *exec.Cmd {
