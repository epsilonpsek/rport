#======================================================================================================================
# vim: softtabstop=2 shiftwidth=2 expandtab fenc=utf-8 spell spelllang=en cc=120
#======================================================================================================================
#
#          FILE: rportd.example.config
#
#   DESCRIPTION: Configuration file for the rport server
#
#          BUGS: https://github.com/cloudradar-monitoring/rport/issues
#
#          HELP: https://github.com/cloudradar-monitoring/rport/blob/master/README.md
#
#     COPYRIGHT: (c) 2020 by the CloudRadar Team,
#
#       LICENSE: MIT
#  ORGANIZATION: cloudradar GmbH, Potsdam, Germany (cloudradar.io)
#       CREATED: 10/10/2020
#======================================================================================================================

[server]
  ## Defines the IP address and port the HTTP server listens on.
  ## This is where the rport clients connect to.
  ## Defaults: "0.0.0.0:8080"
  #address = "0.0.0.0:8080"

  ## Optionally defines full client connect URL.
  ## Defaults to http://{address}
  ## This setting is only used to return via an API call where rportd is listening for connections.
  ## Useful, if you run the rportd behind a reverse proxy and the external URL differs from the internal address and port.
  #url = "http://example.com"

  ## An optional string to seed the generation of a ECDSA public and private key pair.
  ## Highly recommended. Not using it is a big security risk.
  ## Use "openssl rand -hex 18" to generate a secure key seed.
  key_seed = "5448e69530b4b97fb510f96ff1550500b093"

  ## An optional string representing a single client auth credentials, in the form of <client-auth-id>:<password>.
  ## This is equivalent to creating an {auth_file} with '{"<client-auth-id>":"<password>"}'.
  ## Use either {auth_file}/{auth_table} or {auth}. Not both.
  ## If multiple auth options are enabled, rportd exits with an error.
  auth = "clientAuth1:1234"

  ## An optional path to a json file with client credentials.
  ## This is for authentication of the rport tunnel clients.
  ## The file should contain a map with clients credentials defined like:
  ## {
  ##   "<client-auth-id1>": "<password1>",
  ##   "<client-auth-id2>": "<password2>"
  ## }
  ## Use either {auth_file}/{auth_table} or {auth}. Not both.
  ## If multiple auth options are enabled, rportd exits with an error.
  #auth_file = "/var/lib/rport/client-auth.json"

  ## An optional name of a database table for client authentication.
  ## Requires a global database connection. See below.
  ## The table must be created manually.
  ## Learn how to create them https://oss.rport.io/docs/no03-client-auth.html#using-a-database-table
  #auth_table = "clients_auth"

  ## When using an {auth_file} or a database table creating separate credentials for each client is recommended.
  ## It increases security because you can lock out clients individually.
  ## If {auth_multiuse_creds} is false a client is rejected if another client with the same id is connected
  ## or has been connected within the {keep_lost_clients} interval.
  ## Defaults: true
  #auth_multiuse_creds = true

  ## Having set {auth_multiuse_creds} = false, you can omit specifying a client-id.
  ## You can use the client-auth-id as client-id to slim down the client configuration.
  ## Defaults: false
  #equate_clientauthid_clientid = false

  ## If you want to delegate the creation and maintenance to an external tool
  ## you should turn {auth_write} off.
  ## The API will reject all writing access to the client auth with HTTP 403.
  ## Applies only to {auth_file} and {auth_table}.
  ## Default: true
  #auth_write = true

  ## Specifies another HTTP server to proxy requests to when rportd receives a normal HTTP request.
  #proxy = "http://intranet.lan:8080/"

  ## Defines a list of port numbers or ranges of server ports,
  ## that would not be used for automatic port assignment.
  ## Defaults to ['1-1024'].
  ## If all ports should be used then set to "[]".
  excluded_ports = [
    '1-1024',
    '8888',
    '8080'
  ]

  ## An optional param to define a local directory path to store internal data.
  ## By default, "/var/lib/rport" is used.
  ## If the directory doesn't exist, it will be created.
  ## On Linux you must create this directory because an unprivileged user
  ## don't have the right to create a directory in /var/lib.
  ## Ideally this directory is the homedir of the rport user and has been created along with the user.
  ## Example: useradd -r -d /var/lib/rport -m -s /bin/false -U -c "System user for rport client and server" rport
  data_dir = "/var/lib/rport"

  ## An optional param to define a duration to keep info (clients, tunnels, etc) about active and disconnected clients.
  ## By default is "1h". To disable it set it to "0". It can contain "h"(hours), "m"(minutes), "s"(seconds).
  #keep_lost_clients = "1h"

  ## An optional param to define an interval to flush info (clients, tunnels, etc) about active
  ## and disconnected clients to disk. It can contain "h"(hours), "m"(minutes), "s"(seconds).
  ## By default, 1 second is used.
  #save_clients_interval = "5s"

  ## An optional param to define an interval to clean up internal storage from obsolete
  ## disconnected clients. It can contain "h"(hours), "m"(minutes), "s"(seconds).
  ## By default, 3 seconds is used.
  #cleanup-clients-interval = "5s"

  ## An optional param to define a limit for data that can be sent by rport clients and API requests.
  ## By default is set to 2048(2Kb).
  #max_request_bytes = 2048

  ## An optional param to define a timeout in seconds to observe the remote command execution.
  ## Defaults: 60.
  #run_remote_cmd_timeout_sec = 60

  ## An optional param to define a timeout to check whether a remote destination of a requested new tunnel is available,
  ## i.e. whether a given remote port is open on a client machine. By default, "2s" is used.
  #check_port_timeout = "1s"

  ## There is no technical requirement to run the rport server under the root user.
  ## Running it as root is an unnecessary security risk.
  ## You don't even need root-rights to run rport on tcp ports below 1024.
  ## Use "setcap CAP_NET_BIND_SERVICE=+eip /usr/local/bin/rportd" to allow the usage of any tcp ports.
  ## Hint: setcap must be applied after each update of the binary.
  ##       Consider integrating it into the systemd service file as an ExecStartPre option.
  ## Rport exits with an error if started as root unless you explicitly allow it.
  ## Defaults to false
  #allow_root = false

  ## NOTE: THIS OPTION IS NOT AVAILABLE YET
  ## Multi-tenancy
  ## Rport server can isolate clients and users from different tenants.
  ## Visit https://oss.rport.io/docs/no11-multi-tenancy.html
  ## Requires auth_table, auth_user_table, auth_group_table.
  ## Defaults to false.
  #multi_tenancy = false

  ## Protect your server against password guessing.
  ## Force clients to wait N seconds (float) between unsuccessful login attempts.
  ## This is per client auth id.
  ## A message like
  ##    'client-listener: Failed login attempt for client auth id "abc", forcing to wait for {client_login_wait}s ({ip})'
  ## is logged to the info log.
  ## Consider changing the log_level to 'info' to trace failed login attempts.
  ## Learn more https://oss.rport.io/docs/no10-securing-the-server.html
  ## Defaults: 2.0
  #client_login_wait = 2.0

  ## After {max_failed_login} consecutive failed login-in attempts ban the source IP address for {ban_time} seconds.
  ## HTTP Status 423 is returned.
  ## A message like
  ##     'Maximum of {max_failed_login} login attempts reached. Visitor ({remote-ip}) banned. Ban expiry: 2021-04-16T11:22:26+00:00'
  ## is logged to the info log.
  ## Banning happens on HTTP level.
  ## Consider banning on network level using fail2ban.
  ## Learn more https://oss.rport.io/docs/no10-securing-the-server.html
  ## Defaults: max_failed_login = 5, ban_time = 3600
  #max_failed_login = 5
  #ban_time = 3600

[logging]
  ## Specifies log file path for global logging
  ## Not setting {log_file} turns logging off.
  log_file = "/var/log/rport/rportd.log"

  ## Specify log level. Values: 'error', 'info', 'debug'.
  ## Defaults to 'info'
  log_level = "info"

  ## NOTE: THIS OPTION IS NOT AVAILABLE YET
  ## Specifies a log file path or database table for audit logging
  ## The audit log contains sensitive data about all users and their actions.
  ## Who has created a tunnel or executed a command when on which system(s)?
  ## It is your duty, to keep the file tidy, for example by using logrotate.
  ## Not setting {audit_log_file} or {audit_log_table} turns audit logging off.
  ## On conflicting settings rportd exits with an error.
  #audit_log_file = "/var/log/rport/rportd-audit.log"

  ## NOTE: THIS OPTION IS NOT AVAILABLE YET
  ## An optional name of a database table to store the audit log.
  ## Requires a global database connection. See below.
  ## It is your duty, to keep the table tidy, for example by creating a cron.
  ## An example can be found here https://github.com/cloudradar-monitoring/rport/blob/master/docs/logging.md#database
  ## Not setting {audit_log_file} or {audit_log_table} turns audit logging off.
  #audit_log_table = "audit_log"

[api]
  ## Defines the IP address and port the API server listens on.
  ## Specify non-empty {address} to enable API support.
  address = "127.0.0.1:3000"

  ## Defines <user>:<password> authentication pair for accessing the API. Enables access for a single user.
  ## Learn more about api auth options and get examples https://oss.rport.io/docs/no02-api-auth.html
  ## Use either {auth_file}/{auth_user_table} or {auth}. Not both.
  ## If multiple auth options are enabled, rportd exits with an error.
  auth = "admin:foobaz"

  ## Use a json file containing users, passwords and groups.
  ## Passwords are expected to be bcrypt encoded.
  ## Learn more about api auth options and get examples https://oss.rport.io/docs/no02-api-auth.html
  ## Use either {auth_file}/{auth_user_table} or {auth}. Not both.
  ## If multiple auth options are enabled, rportd exits with an error.
  #auth_file = "/var/lib/rport/api-auth.json"

  ## An optional name of two database tables for api user authentication.
  ## Requires a global database connection. See below.
  ## Tables must be created manually.
  ## Learn how to create them https://oss.rport.io/docs/no02-api-auth.html#database
  #auth_user_table = "users"
  #auth_group_table = "groups"

  ## Use two-factor authentication to generate auth tokens.
  ## Learn more on https://oss.rport.io/docs/no02-api-auth.html#two-factor
  ## Using 2FA will disable HTTP basic authentication on all API endpoints except /send-2fa
  ## Two-factor authentication requires either a valid SMTP or Pushover setup.
  ## Your user-password store (json files or DB table) needs an additional field 'two_fa_send_to'.
  ## 2FA is not available if you use a single static user-password pair set directly in the rportd.conf.
  ## Use either 'smtp' or 'pushover'
  ## 2FA is disabled by default.
  ## Token sent via the specified delivery method have a default lifetime of 600 seconds.
  #two_fa_token_delivery = 'pushover'
  #two_fa_token_ttl_seconds = 600

  ## Defines JWT secret used to generate new tokens.
  ## If not set, it will be generated by server.
  jwt_secret = "quei1too2Jae3xootu"

  ## If specified, rportd will serve static files from this directory on the same API address.
  ## This is the place where the frontend files (html/js) go.
  ## Learn how to install the frontend https://oss.rport.io/docs/no07-frontend.html
  #doc_root = "/var/lib/rport/docroot"

  ## If both cert_file and key_file are specified, then rportd will use them to serve the API with https.
  ## Intermediate certificates should be included in cert_file if required.
  #cert_file = "/var/lib/rport/server.crt"
  #key_file = "/var/lib/rport/server.key"

  ## Specifies file for API access logs. Logs will be written in Combined Log Format.
  ## If this is not set the API access logs are disabled.
  #access_log_file = "/var/log/rport/api-access.log"

  ## Protect your API server against password guessing.
  ## Force users to wait N seconds (float) between unsuccessful login attempts.
  ## This is per username.
  ## Defaults: 2.0
  #user_login_wait = 2.0

  ## After X failed login-in attempts ban the source IP address for Z seconds.
  #max_failed_login = 5
  #ban_time = 3600

[database]
  ## Global configuration of a database connection.
  ## The database and the initial schema must be created manually.
  ## Learn how to use a database:
  ##  for api auth: https://oss.rport.io/docs/no02-api-auth.html#database
  ##  for clients auth:  https://oss.rport.io/docs/no03-client-auth.html#using-a-database-table
  ## Supported: MySQL/MariaDB and Sqlite3

  ## For MySQL or MariaDB.
  #db_type = "mysql"

  ## For Sqlite3.
  #db_type = "sqlite"

  ## Only for MySQL/Mariadb, ignored for Sqlite.
  #db_host = "127.0.0.1:3306"
  #db_host = "socket:/var/run/mysqld/mysqld.sock"

  ## Credentials, only for MySQL/Mariadb, ignored for Sqlite.
  #db_user = "rport"
  #db_password = "password"

  ## For MySQL/MariaDB name of the database.
  #db_name = "rport"

  ## For Sqlite full path to the sqlite3 file.
  #db_name = "/var/lib/rport/database.sqlite3"

[pushover]
  ## Pushover settings for sending push messages via Pushover.net. Currently used only for sending two-factor auth tokens.
  ## Learn more on https://oss.rport.io/docs/no13-messaging.html#pushover
<<<<<<< HEAD
  ## Required:
  #pushover_token = 'abc123'
  #pushover_user = 'user123'

[vault]
  ## Global configuration of a vault configuration.

  ## Full path to the sqlite3 database file used to store vault data.
  #db_name = "/var/lib/rport/vault.sqlite3"
=======
  ## Required (only if pushover is specified as {api.two_fa_token_delivery}): pushover API token and user key
  #api_token = 'abc123'
  #user_key = 'user123'

[smtp]
  ## SMTP settings for sending email. Currently used only for sending two-factor auth tokens.
  ## Learn more on https://oss.rport.io/docs/no13-messaging.html#smtp
  ## Required (only if smtp is specified as {api.two_fa_token_delivery}):
  ## smtp server and port separated by a colon. e.g. server = 'smtp.gmail.com:587'
  ## sender email - an email that is used to send 2FA tokens
  ## Optional:
  ## auth_username, specify a username for authentication
  ## auth_password, specify a password for the username.
  ## secure = true|false, enable if TLS/SSL must be used.
  #server = 'smtp.example.com:587'
  #sender_email = 'rport@gmail.com'
  #auth_username = 'john.doe'
  #auth_password = 'secrete'
  #secure = true
>>>>>>> a1a7d27e
<|MERGE_RESOLUTION|>--- conflicted
+++ resolved
@@ -287,17 +287,6 @@
 [pushover]
   ## Pushover settings for sending push messages via Pushover.net. Currently used only for sending two-factor auth tokens.
   ## Learn more on https://oss.rport.io/docs/no13-messaging.html#pushover
-<<<<<<< HEAD
-  ## Required:
-  #pushover_token = 'abc123'
-  #pushover_user = 'user123'
-
-[vault]
-  ## Global configuration of a vault configuration.
-
-  ## Full path to the sqlite3 database file used to store vault data.
-  #db_name = "/var/lib/rport/vault.sqlite3"
-=======
   ## Required (only if pushover is specified as {api.two_fa_token_delivery}): pushover API token and user key
   #api_token = 'abc123'
   #user_key = 'user123'
@@ -317,4 +306,9 @@
   #auth_username = 'john.doe'
   #auth_password = 'secrete'
   #secure = true
->>>>>>> a1a7d27e
+
+[vault]
+  ## Global configuration of a vault configuration.
+
+  ## Full path to the sqlite3 database file used to store vault data.
+  #db_name = "/var/lib/rport/vault.sqlite3"