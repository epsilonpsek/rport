--- conflicted
+++ resolved
@@ -57,11 +57,7 @@
 RPORT_2FA_TOKEN=7SM7j2
 snip..snap
 ```
-<<<<<<< HEAD
-The value of `2FA_SENDTO` may vary. It's the value specified in the 2fa_sendto column of the user table or the auth file. 
-=======
 The value of `RPORT_2FA_SENDTO` may vary. It's the value specified in the 2fa_sendto column of the user table or the auth file.
->>>>>>> 13403495
 
 Additionally, you can specify how the api should validate updates of the 2fa_sendto. This prevents users entering values that cannot be processed by your script.
 Use `two_fa_send_to_type = 'email'`  to accept only valid email address or specify a regular expression.
@@ -69,11 +65,7 @@
 If the script exits with an exit code other than `0` the API request returns HTTP Status code 500 along with the STDERR output of the script.
 
 ::: tip
-<<<<<<< HEAD
-When handing over the token using curl, consider using the `-f` option of curl. On any other http status code than 200 curl will exit with a non-zero status code. 
-=======
 When handing over the token using curl, consider using the `-f` option of curl. On any other http status code than 200 curl will exit with a non-zero status code.
->>>>>>> 13403495
 This way the rport server knows about a failed request, and the API includes the error for further processing.
 :::
 
@@ -81,11 +73,7 @@
 A script that sends the token via Telegram can work like this example. You must [create a bot](https://core.telegram.org/bots#6-botfather) first and grab the token of it.
 ```
 #!/bin/sh
-<<<<<<< HEAD
-BOT_TOKEN="<YOUR_BOT_TOKEN>" 
-=======
 BOT_TOKEN="<YOUR_BOT_TOKEN>"
->>>>>>> 13403495
 URL="https://api.telegram.org/bot${BOT_TOKEN}/sendMessage"
 curl -fs -X POST $URL \
   -d chat_id=$RPORT_2FA_SENDTO \
