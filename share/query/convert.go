--- conflicted
+++ resolved
@@ -15,20 +15,11 @@
 	return qOut
 }
 
-<<<<<<< HEAD
-func AppendOptionsToQuery(o *ListOptions, q string, inParams []interface{}) (string, []interface{}) {
-	qOut, params := addWhere(o.Filters, q)
-	outParams := append(inParams, params...)
-	qOut = addOrderBy(o.Sorts, qOut)
-	qOut = addLimit(o.Filters, qOut)
-	qOut = ReplaceStarSelect(o.Fields, qOut)
-=======
 func AppendOptionsToQuery(o *ListOptions, q string, params []interface{}) (string, []interface{}) {
 	q, params = addWhere(o.Filters, q, params)
 	q = addOrderBy(o.Sorts, q)
 	q = ReplaceStarSelect(o.Fields, q)
 	q, params = addLimitOffset(o.Pagination, q, params)
->>>>>>> 0f2e1be4
 
 	return q, params
 }
