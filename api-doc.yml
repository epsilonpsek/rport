--- conflicted
+++ resolved
@@ -1818,87 +1818,6 @@
       abort_on_error:
         type: "boolean"
         description: "applicable only when multiple clients are specified. Applicable only if 'execute_concurrently' is false. If true - abort the entire cycle if the execution fails on some client. By default is true"
-<<<<<<< HEAD
-  VaultEntryInput:
-    type: "object"
-    properties:
-      client_id:
-        type: "string"
-        description: "Used to tie a document to a specific client where 0 means the document can be accessed from any client."
-      required_group:
-        type: "string"
-        description: "if filled, users not belonging to this group are not allowed to store or read the decrypted value"
-      key:
-        type: "string"
-        description: "[required] some string to identify the document"
-      value:
-        type: "string"
-        description: "[required] value represents the encrypted `body` of a document. It should be provided as a plain text"
-      type:
-        type: "string"
-        enum: &VAULT_VALUE_TYPE
-          - "text"
-          - "secrete"
-          - "markdown"
-          - "string"
-        description: "[required] Type of the secret value"
-  VaultEntryOutputFull:
-    type: "object"
-    properties:
-      client_id:
-        type: "string"
-        description: "Used to tie a document to a specific client where 0 means the document can be accessed from any client."
-      required_group:
-        type: "string"
-        description: "if filled, users not belonging to this group are not allowed to store or read the decrypted value"
-      key:
-        type: "string"
-        description: "some string to identify the document"
-      type:
-        type: "string"
-        enum: *VAULT_VALUE_TYPE
-        description: "Type of the secret value"
-      value:
-        type: "string"
-        description: "decrypted value of the vault entry"
-      ID:
-        type: "integer"
-        description: "Unique internal id of a vault entry"
-      CreatedAt:
-        type: "string"
-        format: "data-time"
-        description: "Date and time of vault entry creation"
-      UpdatedAt:
-        type: "string"
-        format: "data-time"
-        description: "Date and time of vault entry last update"
-      CreatedBy:
-        type: "string"
-        description: "User name who created this vault entry"
-      UpdatedBy:
-        type: "string"
-        description: "User name who last updated this vault entry"
-  VaultEntryOutputShort:
-    type: "object"
-    properties:
-      client_id:
-        type: "string"
-        description: "Used to tie a document to a specific client where 0 means the document can be accessed from any client."
-      key:
-        type: "string"
-        description: "some string to identify the document"
-      id:
-        type: "integer"
-        description: "Unique internal id of a vault entry"
-      CreatedAt:
-        type: "string"
-        format: "data-time"
-        description: "Date and time of vault entry creation"
-      CreatedBy:
-        type: "string"
-        description: "User name who created this vault entry"
-
-=======
   LoginResponse:
     type: "object"
     description: "Response returned by `/login` endpoints"
@@ -1917,4 +1836,82 @@
             type: "string"
             enum: ["email", "pushover"]
             description: "Delivery method that is used to send 2fa token to the user"
->>>>>>> a1a7d27e
+  VaultEntryInput:
+    type: "object"
+    properties:
+      client_id:
+        type: "string"
+        description: "Used to tie a document to a specific client where 0 means the document can be accessed from any client."
+      required_group:
+        type: "string"
+        description: "if filled, users not belonging to this group are not allowed to store or read the decrypted value"
+      key:
+        type: "string"
+        description: "[required] some string to identify the document"
+      value:
+        type: "string"
+        description: "[required] value represents the encrypted `body` of a document. It should be provided as a plain text"
+      type:
+        type: "string"
+        enum: &VAULT_VALUE_TYPE
+          - "text"
+          - "secrete"
+          - "markdown"
+          - "string"
+        description: "[required] Type of the secret value"
+  VaultEntryOutputFull:
+    type: "object"
+    properties:
+      client_id:
+        type: "string"
+        description: "Used to tie a document to a specific client where 0 means the document can be accessed from any client."
+      required_group:
+        type: "string"
+        description: "if filled, users not belonging to this group are not allowed to store or read the decrypted value"
+      key:
+        type: "string"
+        description: "some string to identify the document"
+      type:
+        type: "string"
+        enum: *VAULT_VALUE_TYPE
+        description: "Type of the secret value"
+      value:
+        type: "string"
+        description: "decrypted value of the vault entry"
+      ID:
+        type: "integer"
+        description: "Unique internal id of a vault entry"
+      CreatedAt:
+        type: "string"
+        format: "data-time"
+        description: "Date and time of vault entry creation"
+      UpdatedAt:
+        type: "string"
+        format: "data-time"
+        description: "Date and time of vault entry last update"
+      CreatedBy:
+        type: "string"
+        description: "User name who created this vault entry"
+      UpdatedBy:
+        type: "string"
+        description: "User name who last updated this vault entry"
+  VaultEntryOutputShort:
+    type: "object"
+    properties:
+      client_id:
+        type: "string"
+        description: "Used to tie a document to a specific client where 0 means the document can be accessed from any client."
+      key:
+        type: "string"
+        description: "some string to identify the document"
+      id:
+        type: "integer"
+        description: "Unique internal id of a vault entry"
+      CreatedAt:
+        type: "string"
+        format: "data-time"
+        description: "Date and time of vault entry creation"
+      CreatedBy:
+        type: "string"
+        description: "User name who created this vault entry"
+
