--- conflicted
+++ resolved
@@ -391,7 +391,41 @@
 			ExpectedError: nil,
 		},
 		{
-<<<<<<< HEAD
+			Name: "api enabled, auth_header no user_header",
+			Config: Config{
+				API: APIConfig{
+					Address:    "0.0.0.0:3000",
+					AuthHeader: "Authentication-IsAuthenticated",
+					AuthFile:   "test.json",
+				},
+			},
+			ExpectedError: errors.New("API: 'user_header' must be set when 'auth_header' is set"),
+		},
+		{
+			Name: "api enabled, auth_header with auth",
+			Config: Config{
+				API: APIConfig{
+					Address:    "0.0.0.0:3000",
+					AuthHeader: "Authentication-IsAuthenticated",
+					UserHeader: "Authentication-User",
+					Auth:       "abc:def",
+				},
+			},
+			ExpectedError: errors.New("API: 'auth_header' cannot be used with single user 'auth'"),
+		},
+		{
+			Name: "api enabled, auth_header ok",
+			Config: Config{
+				API: APIConfig{
+					Address:    "0.0.0.0:3000",
+					AuthHeader: "Authentication-IsAuthenticated",
+					UserHeader: "Authentication-User",
+					AuthFile:   "test.json",
+				},
+			},
+			ExpectedError: nil,
+		},
+		{
 			Name: "totp enabled ok",
 			Config: Config{
 				API: APIConfig{
@@ -414,41 +448,6 @@
 				},
 			},
 			ExpectedError: errors.New("API: conflicting 2FA configuration, two factor auth and totp_enabled options cannot be both enabled"),
-=======
-			Name: "api enabled, auth_header no user_header",
-			Config: Config{
-				API: APIConfig{
-					Address:    "0.0.0.0:3000",
-					AuthHeader: "Authentication-IsAuthenticated",
-					AuthFile:   "test.json",
-				},
-			},
-			ExpectedError: errors.New("API: 'user_header' must be set when 'auth_header' is set"),
-		},
-		{
-			Name: "api enabled, auth_header with auth",
-			Config: Config{
-				API: APIConfig{
-					Address:    "0.0.0.0:3000",
-					AuthHeader: "Authentication-IsAuthenticated",
-					UserHeader: "Authentication-User",
-					Auth:       "abc:def",
-				},
-			},
-			ExpectedError: errors.New("API: 'auth_header' cannot be used with single user 'auth'"),
-		},
-		{
-			Name: "api enabled, auth_header ok",
-			Config: Config{
-				API: APIConfig{
-					Address:    "0.0.0.0:3000",
-					AuthHeader: "Authentication-IsAuthenticated",
-					UserHeader: "Authentication-User",
-					AuthFile:   "test.json",
-				},
-			},
-			ExpectedError: nil,
->>>>>>> b2eccbcb
 		},
 	}
 
