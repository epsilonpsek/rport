package clients

import (
	"context"
	"fmt"
	"strings"
	"sync"
	"time"

	"github.com/jmoiron/sqlx"

	"github.com/cloudradar-monitoring/rport/server/cgroups"
	"github.com/cloudradar-monitoring/rport/share/logger"
	"github.com/cloudradar-monitoring/rport/share/query"
)

type ClientRepository struct {
	// in-memory cache
	clients                 map[string]*Client
	mu                      sync.RWMutex
	KeepDisconnectedClients *time.Duration
	// storage
	store  ClientStore
	logger *logger.Logger
}

type User interface {
	IsAdmin() bool
	GetGroups() []string
}

// NewClientRepository returns a new thread-safe in-memory cache to store client connections populated with given clients if any.
// keepDisconnectedClients is a duration to keep disconnected clients. If a client was disconnected longer than a given
// duration it will be treated as obsolete.
func NewClientRepository(initClients []*Client, keepDisconnectedClients *time.Duration, logger *logger.Logger) *ClientRepository {
	return NewClientRepositoryWithDB(initClients, keepDisconnectedClients, nil, logger)
}

// TODO: used for test setup in two separate packages. need to review use as part of the test code refactoring.
func NewClientRepositoryWithDB(initialClients []*Client, keepDisconnectedClients *time.Duration, store ClientStore, logger *logger.Logger) *ClientRepository {
	clients := make(map[string]*Client)
	for i := range initialClients {
		clients[initialClients[i].ID] = initialClients[i]
	}
	return &ClientRepository{
		clients:                 clients,
		KeepDisconnectedClients: keepDisconnectedClients,
<<<<<<< HEAD
		store:                   store,
		logger:                  logger,
=======
		provider:                provider,
		logger:                  logger.Fork("client-repo"),
>>>>>>> 242c620b
	}
}

func InitClientRepository(
	ctx context.Context,
	db *sqlx.DB,
	keepDisconnectedClients *time.Duration,
	logger *logger.Logger,
) (*ClientRepository, error) {
	provider := newSqliteProvider(db, keepDisconnectedClients)
	initialClients, err := LoadInitialClients(ctx, provider)
	if err != nil {
		return nil, err
	}

	return NewClientRepositoryWithDB(initialClients, keepDisconnectedClients, provider, logger), nil
}

func (s *ClientRepository) Save(client *Client) error {
	s.logger.Debugf("saving client: %s: %s", client.ID, client.DisconnectedAt)

<<<<<<< HEAD
	if s.store != nil {
		err := s.store.Save(context.Background(), client)
=======
	if s.provider != nil {
		err := s.provider.Save(context.Background(), client)
>>>>>>> 242c620b
		if err != nil {
			return fmt.Errorf("failed to save a client: %w", err)
		}
	}

	s.mu.Lock()
	defer s.mu.Unlock()
	s.clients[client.ID] = client
	return nil
}

func (s *ClientRepository) Delete(client *Client) error {
<<<<<<< HEAD
	if s.store != nil {
		err := s.store.Delete(context.Background(), client.ID)
=======
	s.logger.Debugf("deleting client: %s: %s", client.ID, client.DisconnectedAt)

	if s.provider != nil {
		err := s.provider.Delete(context.Background(), client.ID)
>>>>>>> 242c620b
		if err != nil {
			return fmt.Errorf("failed to delete a client: %w", err)
		}
	}

	s.mu.Lock()
	defer s.mu.Unlock()
	delete(s.clients, client.ID)
	return nil
}

func (s *ClientRepository) GetClientsByTag(tags []string, operator string, allowDisconnected bool) (matchingClients []*Client, err error) {
	var availableClients []*Client
	if allowDisconnected {
		availableClients, err = s.GetAll()
		if err != nil {
			return nil, err
		}
	} else {
		availableClients = s.GetAllActive()
	}
	if strings.EqualFold(operator, "AND") {
		matchingClients = findMatchingANDClients(availableClients, tags)
	} else {
		matchingClients = findMatchingORClients(availableClients, tags)
	}

	return matchingClients, nil
}

func findMatchingANDClients(availableClients []*Client, tags []string) (matchingClients []*Client) {
	matchingClients = make([]*Client, 0, 64)
	for _, cl := range availableClients {
		clientTags := cl.Tags

		foundAllTags := true
		for _, tag := range tags {
			foundTag := false
			for _, clTag := range clientTags {
				if tag == clTag {
					foundTag = true
					break
				}
			}
			if !foundTag {
				foundAllTags = false
				break
			}
		}
		if foundAllTags {
			matchingClients = append(matchingClients, cl)
		}
	}
	return matchingClients
}

func findMatchingORClients(availableClients []*Client, tags []string) (matchingClients []*Client) {
	matchingClients = make([]*Client, 0, 64)
	for _, cl := range availableClients {
		clientTags := cl.Tags
	nextClientForOR:
		for _, clTag := range clientTags {
			for _, tag := range tags {
				if tag == clTag {
					matchingClients = append(matchingClients, cl)
					break nextClientForOR
				}
			}
		}
	}
	return matchingClients
}

// DeleteObsolete deletes obsolete disconnected clients and returns them.
func (s *ClientRepository) DeleteObsolete() ([]*Client, error) {
<<<<<<< HEAD
	if s.store != nil {
		err := s.store.DeleteObsolete(context.Background())
=======
	if s.provider != nil {
		s.logger.Debugf("deleting obsolete clients")

		err := s.provider.DeleteObsolete(context.Background())
>>>>>>> 242c620b
		if err != nil {
			return nil, fmt.Errorf("failed to delete obsolete clients: %w", err)
		}
	}

	s.mu.Lock()
	defer s.mu.Unlock()
	var deleted []*Client
	for _, client := range s.clients {
		if client.Obsolete(s.KeepDisconnectedClients) {
			s.logger.Debugf("deleting obsolete client: %s: %s", client.ID, client.DisconnectedAt)

			delete(s.clients, client.ID)
			deleted = append(deleted, client)
		}
	}
	return deleted, nil
}

// Count returns a number of non-obsolete active and disconnected clients.
func (s *ClientRepository) Count() (int, error) {
	s.mu.RLock()
	defer s.mu.RUnlock()
	clients, err := s.getNonObsolete()
	return len(clients), err
}

// CountActive returns a number of active clients.
func (s *ClientRepository) CountActive() (int, error) {
	s.mu.RLock()
	defer s.mu.RUnlock()
	return len(s.GetAllActive()), nil
}

// CountDisconnected returns a number of disconnected clients.
func (s *ClientRepository) CountDisconnected() (int, error) {
	s.mu.RLock()
	defer s.mu.RUnlock()

	all, err := s.getNonObsolete()
	if err != nil {
		return 0, err
	}

	var n int
	for _, cur := range all {
		if cur.DisconnectedAt != nil {
			n++
		}
	}
	return n, nil
}

// GetByID returns non-obsolete active or disconnected client by a given id.
func (s *ClientRepository) GetByID(id string) (*Client, error) {
	s.mu.RLock()
	defer s.mu.RUnlock()
	client := s.clients[id]
	if client != nil && client.Obsolete(s.KeepDisconnectedClients) {
		return nil, nil
	}
	return client, nil
}

// GetActiveByID returns an active client by a given id.
func (s *ClientRepository) GetActiveByID(id string) (*Client, error) {
	s.mu.RLock()
	defer s.mu.RUnlock()
	client := s.clients[id]
	if client != nil && client.DisconnectedAt != nil {
		return nil, nil
	}
	return client, nil
}

// TODO(m-terel): make it consistent with others whether to return an error. In general it's just a cache, so should not return an err.
func (s *ClientRepository) GetAllByClientAuthID(clientAuthID string) []*Client {
	all, _ := s.GetAll()
	var res []*Client
	for _, v := range all {
		if v.ClientAuthID == clientAuthID {
			res = append(res, v)
		}
	}
	return res
}

// GetAll returns all non-obsolete active and disconnected client clients.
func (s *ClientRepository) GetAll() ([]*Client, error) {
	s.mu.RLock()
	defer s.mu.RUnlock()
	return s.getNonObsolete()
}

// GetUserClients returns all non-obsolete active and disconnected clients that current user has access to
func (s *ClientRepository) GetUserClients(user User, groups []*cgroups.ClientGroup) ([]*Client, error) {
	s.mu.RLock()
	defer s.mu.RUnlock()
	return s.getNonObsoleteByUser(user, groups)
}

// GetFilteredUserClients returns all non-obsolete active and disconnected clients that current user has access to, filtered by parameters
func (s *ClientRepository) GetFilteredUserClients(user User, filterOptions []query.FilterOption, groups []*cgroups.ClientGroup) ([]*CalculatedClient, error) {
	s.mu.RLock()
	defer s.mu.RUnlock()

	clients, err := s.getNonObsoleteByUser(user, groups)
	if err != nil {
		return nil, err
	}

	result := make([]*CalculatedClient, 0, len(clients))
	for _, client := range clients {
		calculatedClient := client.ToCalculated(groups)

		matches, err := query.MatchesFilters(calculatedClient, filterOptions)
		if err != nil {
			return result, err
		}

		if matches {
			result = append(result, calculatedClient)
		}
	}

	return result, nil
}

func (s *ClientRepository) GetAllActive() []*Client {
	s.mu.RLock()
	defer s.mu.RUnlock()
	var result []*Client
	for _, client := range s.clients {
		if client.DisconnectedAt == nil {
			result = append(result, client)
		}
	}
	return result
}

func (s *ClientRepository) getNonObsolete() ([]*Client, error) {
	result := make([]*Client, 0, len(s.clients))
	for _, client := range s.clients {
		if !client.Obsolete(s.KeepDisconnectedClients) {
			result = append(result, client)
		}
	}
	return result, nil
}

// getNonObsoleteByUser return connected clients the user has access to either by user group or by client group
func (s *ClientRepository) getNonObsoleteByUser(user User, clientGroups []*cgroups.ClientGroup) ([]*Client, error) {
	userGroups := user.GetGroups()
	result := make([]*Client, 0, len(s.clients))
	for _, client := range s.clients {
		if client.Obsolete(s.KeepDisconnectedClients) {
			continue
		}
		if user.IsAdmin() || client.HasAccessViaUserGroups(userGroups) || client.UserGroupHasAccessViaClientGroup(userGroups, clientGroups) {
			result = append(result, client)
			continue
		}
	}
	return result, nil
}<|MERGE_RESOLUTION|>--- conflicted
+++ resolved
@@ -45,13 +45,8 @@
 	return &ClientRepository{
 		clients:                 clients,
 		KeepDisconnectedClients: keepDisconnectedClients,
-<<<<<<< HEAD
 		store:                   store,
 		logger:                  logger,
-=======
-		provider:                provider,
-		logger:                  logger.Fork("client-repo"),
->>>>>>> 242c620b
 	}
 }
 
@@ -73,13 +68,8 @@
 func (s *ClientRepository) Save(client *Client) error {
 	s.logger.Debugf("saving client: %s: %s", client.ID, client.DisconnectedAt)
 
-<<<<<<< HEAD
 	if s.store != nil {
 		err := s.store.Save(context.Background(), client)
-=======
-	if s.provider != nil {
-		err := s.provider.Save(context.Background(), client)
->>>>>>> 242c620b
 		if err != nil {
 			return fmt.Errorf("failed to save a client: %w", err)
 		}
@@ -92,15 +82,10 @@
 }
 
 func (s *ClientRepository) Delete(client *Client) error {
-<<<<<<< HEAD
+	s.logger.Debugf("deleting client: %s: %s", client.ID, client.DisconnectedAt)
 	if s.store != nil {
 		err := s.store.Delete(context.Background(), client.ID)
-=======
-	s.logger.Debugf("deleting client: %s: %s", client.ID, client.DisconnectedAt)
-
-	if s.provider != nil {
-		err := s.provider.Delete(context.Background(), client.ID)
->>>>>>> 242c620b
+
 		if err != nil {
 			return fmt.Errorf("failed to delete a client: %w", err)
 		}
@@ -176,15 +161,11 @@
 
 // DeleteObsolete deletes obsolete disconnected clients and returns them.
 func (s *ClientRepository) DeleteObsolete() ([]*Client, error) {
-<<<<<<< HEAD
+	s.logger.Debugf("deleting obsolete clients")
+
 	if s.store != nil {
 		err := s.store.DeleteObsolete(context.Background())
-=======
-	if s.provider != nil {
-		s.logger.Debugf("deleting obsolete clients")
-
-		err := s.provider.DeleteObsolete(context.Background())
->>>>>>> 242c620b
+
 		if err != nil {
 			return nil, fmt.Errorf("failed to delete obsolete clients: %w", err)
 		}
